--- conflicted
+++ resolved
@@ -162,7 +162,7 @@
             )
         return adj_mx
 
-<<<<<<< HEAD
+
     #ToDo Rewrite to api handler
     @staticmethod
     async def get_tf_cities(region_id: int) -> gpd.GeoDataFrame:
@@ -191,7 +191,7 @@
 
         towns_gdf = pickle.loads(response.content)
         return towns_gdf
-=======
+
     # ToDo Rewrite to hash object
     @staticmethod
     async def get_cities_indicators_map() -> dict[str, dict[str, str | int | None]]:
@@ -246,7 +246,6 @@
                     )
         except Exception as e:
             raise e
->>>>>>> 38b26432
 
 
 pop_frame_model_api_service = PopFrameModelApiService()